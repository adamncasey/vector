--- conflicted
+++ resolved
@@ -87,12 +87,8 @@
       - ./target/x86_64-unknown-linux-musl/cargo/git:/opt/rust/cargo/git
       - ./target/x86_64-unknown-linux-musl/rustup/tmp:/opt/rust/rustup/tmp
     working_dir: $PWD
-<<<<<<< HEAD
+    user: $USER
     command: cargo bench --all --no-default-features --features default-cmake --target x86_64-unknown-linux-musl
-=======
-    user: $USER
-    command: cargo bench --all --no-default-features --features default-musl --target x86_64-unknown-linux-musl
->>>>>>> 0d4d6b6e
 
   generate:
     build:
@@ -507,12 +503,8 @@
       - ./target/x86_64-unknown-linux-musl/cargo/git:/opt/rust/cargo/git
       - ./target/x86_64-unknown-linux-musl/rustup/tmp:/opt/rust/rustup/tmp
     working_dir: $PWD
-<<<<<<< HEAD
+    user: $USER
     command: cargo test --no-default-features --features default-cmake --target x86_64-unknown-linux-musl
-=======
-    user: $USER
-    command: cargo test --no-default-features --features default-musl --target x86_64-unknown-linux-musl
->>>>>>> 0d4d6b6e
 
   test-integration:
     build:
@@ -534,12 +526,8 @@
       - dependencies-all
     network_mode: host
     working_dir: $PWD
-<<<<<<< HEAD
+    user: $USER
     command: cargo test --all --no-default-features --features default-cmake,docker --target x86_64-unknown-linux-musl -- --test-threads 4
-=======
-    user: $USER
-    command: cargo test --all --no-default-features --features default-musl,docker --target x86_64-unknown-linux-musl -- --test-threads 4
->>>>>>> 0d4d6b6e
 
   test-integration-aws:
     build:
@@ -561,12 +549,8 @@
       - dependencies-aws
     network_mode: host
     working_dir: $PWD
-<<<<<<< HEAD
+    user: $USER
     command: cargo test --all --no-default-features --features default-cmake,aws-integration-tests --target x86_64-unknown-linux-musl
-=======
-    user: $USER
-    command: cargo test --all --no-default-features --features default-musl,aws-integration-tests --target x86_64-unknown-linux-musl
->>>>>>> 0d4d6b6e
 
   test-behavior:
     image: ubuntu:18.04
