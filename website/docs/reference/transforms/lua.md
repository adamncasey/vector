--- conflicted
+++ resolved
@@ -35,37 +35,6 @@
   type = "lua" # required
   inputs = ["my-source-id"] # required
   source = """
-<<<<<<< HEAD
-require("script") # a `script.lua` file must be in your [`search_dirs`](#search_dirs)
-
-if event["host"] == nil then
-  local f = io.popen ("/bin/hostname")
-  local hostname = f:read("*a") or ""
-  f:close()
-  hostname = string.gsub(hostname, "\n$", "")
-  event["host"] = hostname
-end
-"""
-
-  # OPTIONAL
-  search_dirs = ["/etc/vector/lua"] # example, no default
-
-# Optional unit tests
-[[tests]]
-  name = "test_lua"
-
-  [[tests.inputs]]
-    insert_at = "my_transform_id"
-    type = "raw"
-    value = "I desperately want a host please"
-
-  [[tests.outputs]]
-    extract_from = "my_transform_id"
-    [[tests.outputs.conditions]]
-      type = "check_fields"
-      "message.eq" = "I desperately want a host please"
-      "host.eq" = "myhost"
-=======
   require("script") # a `script.lua` file must be in your [`search_dirs`](#search_dirs)
 
   if event["host"] == nil then
@@ -78,7 +47,22 @@
   """ # required
   search_dirs = ["/etc/vector/lua"] # optional, no default
   version = "1" # optional, default
->>>>>>> ddd54782
+
+# Optional unit tests
+[[tests]]
+  name = "test_lua"
+
+  [[tests.inputs]]
+    insert_at = "my_transform_id"
+    type = "raw"
+    value = "I desperately want a host please"
+
+  [[tests.outputs]]
+    extract_from = "my_transform_id"
+    [[tests.outputs.conditions]]
+      type = "check_fields"
+      "message.eq" = "I desperately want a host please"
+      "host.eq" = "myhost"
 ```
 
 <Fields filters={true}>
